--- conflicted
+++ resolved
@@ -30,76 +30,76 @@
 ## Quick Start
 
 ```typescript
-import { createKeys } from 'keypal'
-
-const keys = createKeys({
-  prefix: 'sk_',
+import { createKeys } from "keypal";
+
+const keys = createKeys({
+  prefix: "sk_",
   cache: true,
-})
+});
 
 // Create a key
 const { key, record } = await keys.create({
-  ownerId: 'user_123',
-  scopes: ['read', 'write'],
-})
+  ownerId: "user_123",
+  scopes: ["read", "write"],
+});
 
 // Verify from headers
-const result = await keys.verify(request.headers)
+const result = await keys.verify(request.headers);
 if (result.valid) {
-  console.log('Authenticated:', result.record.metadata.ownerId)
+  console.log("Authenticated:", result.record.metadata.ownerId);
 }
 ```
 
 ## Configuration
 
 ```typescript
-import Redis from 'ioredis'
-
-const redis = new Redis()
+import Redis from "ioredis";
+
+const redis = new Redis();
 
 const keys = createKeys({
   // Key generation
-  prefix: 'sk_prod_',
+  prefix: "sk_prod_",
   length: 32,
-  alphabet: 'ABCDEFGHIJKLMNOPQRSTUVWXYZabcdefghijklmnopqrstuvwxyz0123456789',
-  
+  alphabet: "ABCDEFGHIJKLMNOPQRSTUVWXYZabcdefghijklmnopqrstuvwxyz0123456789",
+
   // Security
-  algorithm: 'sha256',  // or 'sha512'
+  algorithm: "sha256", // or 'sha512'
   salt: process.env.API_KEY_SALT,
-  
+
   // Storage (memory by default)
-  storage: 'redis',  // or custom Storage instance
-  redis,             // required when storage/cache is 'redis'
-  
+  storage: "redis", // or custom Storage instance
+  redis, // required when storage/cache is 'redis'
+
   // Caching
-  cache: true,       // in-memory cache
+  cache: true, // in-memory cache
   // cache: 'redis', // Redis cache
   cacheTtl: 60,
-  
+
   // Revocation
   revokedKeyTtl: 604800, // TTL for revoked keys in Redis (7 days), set to 0 to keep forever
-  
+
   // Usage tracking
   autoTrackUsage: true, // Automatically update lastUsedAt on verify
-  
-<<<<<<< HEAD
+
   // Rate limiting (opt-in, requires cache)
   rateLimit: {
     maxRequests: 100,
     windowMs: 60_000, // 1 minute window
-=======
+  },
+
   // Audit logging (opt-in)
-  auditLogs: true,  // Enable audit logging
-  auditContext: {   // Default context for all audit logs (optional)
-    userId: 'system',
-    metadata: { service: 'api' }
->>>>>>> de0e4567
-  },
-  
+  auditLogs: true, // Enable audit logging
+  auditContext: {
+    // Default context for all audit logs (optional)
+    userId: "system",
+    metadata: { service: "api" },
+  },
+
   // Header detection
-  headerNames: ['x-api-key', 'authorization'],
+  headerNames: ["x-api-key", "authorization"],
   extractBearer: true,
-})
+});
 ```
 
 ## API
@@ -109,71 +109,83 @@
 ```typescript
 // Create
 const { key, record } = await keys.create({
-  ownerId: 'user_123',
-  name: 'Production Key',
-  scopes: ['read', 'write'],
-  expiresAt: '2025-12-31',
+  ownerId: "user_123",
+  name: "Production Key",
+  scopes: ["read", "write"],
+  expiresAt: "2025-12-31",
   enabled: true, // optional, defaults to true
-})
+});
 
 // List
-const userKeys = await keys.list('user_123')
+const userKeys = await keys.list("user_123");
 
 // Enable/Disable
-await keys.enable(record.id)
-await keys.disable(record.id)
+await keys.enable(record.id);
+await keys.disable(record.id);
 
 // Rotate (create new key, mark old as revoked)
-const { key: newKey, record: newRecord, oldRecord } = await keys.rotate(record.id, {
-  name: 'Updated Key',
-  scopes: ['read', 'write', 'admin'],
-})
+const {
+  key: newKey,
+  record: newRecord,
+  oldRecord,
+} = await keys.rotate(record.id, {
+  name: "Updated Key",
+  scopes: ["read", "write", "admin"],
+});
 
 // Revoke (soft delete - keeps record with revokedAt timestamp)
-await keys.revoke(record.id)
-await keys.revokeAll('user_123')
+await keys.revoke(record.id);
+await keys.revokeAll("user_123");
 
 // Update last used
-await keys.updateLastUsed(record.id)
+await keys.updateLastUsed(record.id);
 ```
 
 ### Verifying Keys
 
 ```typescript
 // From headers (automatic detection)
-const result = await keys.verify(request.headers)
+const result = await keys.verify(request.headers);
 
 // From string
-const result = await keys.verify('sk_abc123')
-const result = await keys.verify('Bearer sk_abc123')
+const result = await keys.verify("sk_abc123");
+const result = await keys.verify("Bearer sk_abc123");
 
 // With options
 const result = await keys.verify(headers, {
-  headerNames: ['x-custom-key'],
+  headerNames: ["x-custom-key"],
   skipCache: true,
   skipTracking: true, // Skip updating lastUsedAt (useful when autoTrackUsage is enabled)
-})
+});
 
 // Check result
 if (result.valid) {
-  console.log(result.record)
+  console.log(result.record);
   // If rate limiting is enabled, result.rateLimit will include rate limit info
   if (result.rateLimit) {
-    console.log(`${result.rateLimit.remaining} requests remaining`)
+    console.log(`${result.rateLimit.remaining} requests remaining`);
   }
 } else {
-  console.log(result.error) // 'Missing API key' | 'Invalid API key' | 'API key has expired' | 'API key is disabled' | 'API key has been revoked' | 'Rate limit exceeded'
-  console.log(result.errorCode) // 'MISSING_KEY' | 'INVALID_KEY' | 'EXPIRED' | 'DISABLED' | 'REVOKED' | 'RATE_LIMIT_EXCEEDED'
+  console.log(result.error); // 'Missing API key' | 'Invalid API key' | 'API key has expired' | 'API key is disabled' | 'API key has been revoked' | 'Rate limit exceeded'
+  console.log(result.errorCode); // 'MISSING_KEY' | 'INVALID_KEY' | 'EXPIRED' | 'DISABLED' | 'REVOKED' | 'RATE_LIMIT_EXCEEDED'
 }
 ```
 
 ### Permission Checking
 
 ```typescript
-if (keys.hasScope(record, 'write')) { /* ... */ }
-if (keys.hasAnyScope(record, ['admin', 'moderator'])) { /* ... */ }
-if (keys.hasAllScopes(record, ['read', 'write'])) { /* ... */ }
-if (keys.isExpired(record)) { /* ... */ }
+if (keys.hasScope(record, "write")) {
+  /* ... */
+}
+if (keys.hasAnyScope(record, ["admin", "moderator"])) {
+  /* ... */
+}
+if (keys.hasAllScopes(record, ["read", "write"])) {
+  /* ... */
+}
+if (keys.isExpired(record)) {
+  /* ... */
+}
 ```
 
 ### Usage Tracking
@@ -182,16 +194,15 @@
 // Enable automatic tracking in config
 const keys = createKeys({
   autoTrackUsage: true, // Automatically updates lastUsedAt on verify
-})
+});
 
 // Manually update (always available)
-await keys.updateLastUsed(record.id)
+await keys.updateLastUsed(record.id);
 
 // Skip tracking for specific requests
-const result = await keys.verify(headers, { skipTracking: true })
-```
-
-<<<<<<< HEAD
+const result = await keys.verify(headers, { skipTracking: true });
+```
+
 ### Rate Limiting
 
 Protect your API from abuse with built-in rate limiting. Uses the same cache infrastructure (memory or Redis) for high-performance request tracking.
@@ -209,57 +220,61 @@
     maxRequests: 100,
     windowMs: 60_000, // 1 minute window
   },
-})
+});
 
 // Rate limiting happens automatically on verify()
-const result = await keys.verify(headers)
+const result = await keys.verify(headers);
 
 if (!result.valid) {
-  if (result.errorCode === 'RATE_LIMIT_EXCEEDED') {
+  if (result.errorCode === "RATE_LIMIT_EXCEEDED") {
     return {
-      error: 'Too many requests',
+      error: "Too many requests",
       status: 429,
       resetAt: result.rateLimit.resetAt,
       resetMs: result.rateLimit.resetMs,
-    }
-  }
-  return { error: result.error, status: 401 }
+    };
+  }
+  return { error: result.error, status: 401 };
 }
 
 // Rate limit info is included in successful responses
 console.log({
-  current: result.rateLimit.current,      // Current request count
-  limit: result.rateLimit.limit,          // Max requests allowed
-  remaining: result.rateLimit.remaining,  // Remaining requests
-  resetMs: result.rateLimit.resetMs,      // Time until reset (ms)
-  resetAt: result.rateLimit.resetAt,      // ISO timestamp when window resets
-})
+  current: result.rateLimit.current, // Current request count
+  limit: result.rateLimit.limit, // Max requests allowed
+  remaining: result.rateLimit.remaining, // Remaining requests
+  resetMs: result.rateLimit.resetMs, // Time until reset (ms)
+  resetAt: result.rateLimit.resetAt, // ISO timestamp when window resets
+});
 ```
 
 **Complete middleware example with rate limit headers**:
-```typescript
-app.use('/api/*', async (c, next) => {
-  const result = await keys.verify(c.req.raw.headers)
-  
+
+```typescript
+app.use("/api/*", async (c, next) => {
+  const result = await keys.verify(c.req.raw.headers);
+
   if (!result.valid) {
-    if (result.errorCode === 'RATE_LIMIT_EXCEEDED') {
-      c.header('Retry-After', Math.ceil(result.rateLimit.resetMs / 1000).toString())
-      c.header('X-RateLimit-Limit', result.rateLimit.limit.toString())
-      c.header('X-RateLimit-Remaining', '0')
-      c.header('X-RateLimit-Reset', result.rateLimit.resetAt)
-      return c.json({ error: 'Too many requests' }, 429)
+    if (result.errorCode === "RATE_LIMIT_EXCEEDED") {
+      c.header(
+        "Retry-After",
+        Math.ceil(result.rateLimit.resetMs / 1000).toString()
+      );
+      c.header("X-RateLimit-Limit", result.rateLimit.limit.toString());
+      c.header("X-RateLimit-Remaining", "0");
+      c.header("X-RateLimit-Reset", result.rateLimit.resetAt);
+      return c.json({ error: "Too many requests" }, 429);
     }
-    return c.json({ error: result.error }, 401)
+    return c.json({ error: result.error }, 401);
   }
 
   // Set rate limit headers on successful requests
-  c.header('X-RateLimit-Limit', result.rateLimit.limit.toString())
-  c.header('X-RateLimit-Remaining', result.rateLimit.remaining.toString())
-  c.header('X-RateLimit-Reset', result.rateLimit.resetAt)
-
-  c.set('apiKey', result.record)
-  await next()
-})
+  c.header("X-RateLimit-Limit", result.rateLimit.limit.toString());
+  c.header("X-RateLimit-Remaining", result.rateLimit.remaining.toString());
+  c.header("X-RateLimit-Reset", result.rateLimit.resetAt);
+
+  c.set("apiKey", result.record);
+  await next();
+});
 ```
 
 #### Manual Rate Limiting (Advanced)
@@ -269,69 +284,74 @@
 ```typescript
 const keys = createKeys({
   cache: true, // Required for rate limiting
-})
+});
 
 // Create custom rate limiters
 const strictLimiter = keys.createRateLimiter({
   maxRequests: 10,
   windowMs: 60_000, // 10 requests per minute
-})
+});
 
 const normalLimiter = keys.createRateLimiter({
   maxRequests: 100,
   windowMs: 60_000, // 100 requests per minute
-})
+});
 
 // Use strict limiter for sensitive endpoints
-app.post('/api/sensitive', async (c) => {
-  const result = await keys.verify(c.req.raw.headers)
+app.post("/api/sensitive", async c => {
+  const result = await keys.verify(c.req.raw.headers);
   if (!result.valid) {
-    return c.json({ error: result.error }, 401)
-  }
-
-  const rateLimit = await strictLimiter.check(result.record)
+    return c.json({ error: result.error }, 401);
+  }
+
+  const rateLimit = await strictLimiter.check(result.record);
   if (!rateLimit.allowed) {
-    return c.json({ error: 'Too many requests' }, 429)
+    return c.json({ error: "Too many requests" }, 429);
   }
   // ...
-})
+});
 
 // Use normal limiter for regular endpoints
-app.get('/api/data', async (c) => {
-  const result = await keys.verify(c.req.raw.headers)
+app.get("/api/data", async c => {
+  const result = await keys.verify(c.req.raw.headers);
   if (!result.valid) {
-    return c.json({ error: result.error }, 401)
-  }
-
-  const rateLimit = await normalLimiter.check(result.record)
+    return c.json({ error: result.error }, 401);
+  }
+
+  const rateLimit = await normalLimiter.check(result.record);
   if (!rateLimit.allowed) {
-    return c.json({ error: 'Too many requests' }, 429)
+    return c.json({ error: "Too many requests" }, 429);
   }
   // ...
-})
+});
 ```
 
 **Dry-run checks** (check without incrementing):
-```typescript
-const rateLimit = await rateLimiter.check(record, { increment: false })
+
+```typescript
+const rateLimit = await rateLimiter.check(record, { increment: false });
 ```
 
 **Custom identifiers** (e.g., per-owner limits instead of per-key):
+
 ```typescript
 const rateLimit = await rateLimiter.check(record, {
   identifier: record.metadata.ownerId, // Rate limit by user, not by key
-})
+});
 ```
 
 **Manual reset**:
-```typescript
-await rateLimiter.reset(record)
+
+```typescript
+await rateLimiter.reset(record);
 ```
 
 **Get current count without incrementing**:
+
 ```typescript
 const count = await rateLimiter.getCurrentCount(record)
-=======
+```
+
 ### Audit Logging
 
 Track all key operations with context about who performed each action:
@@ -385,7 +405,7 @@
 
 // Clear logs for a specific key
 await keys.clearLogs('key_123')
-```
+````
 
 **Log Entry Structure:**
 
@@ -402,16 +422,15 @@
     metadata: { reason: 'Security breach' }
   }
 }
->>>>>>> de0e4567
 ```
 
 ### Helper Methods
 
 ```typescript
-keys.hasKey(headers)        // boolean
-keys.extractKey(headers)    // string | null
-keys.generateKey()          // string
-keys.hashKey(key)           // string
+keys.hasKey(headers); // boolean
+keys.extractKey(headers); // string | null
+keys.generateKey(); // string
+keys.hashKey(key); // string
 ```
 
 ## Storage Examples
@@ -419,64 +438,64 @@
 ### Memory (Default)
 
 ```typescript
-const keys = createKeys({ prefix: 'sk_' })
+const keys = createKeys({ prefix: "sk_" });
 ```
 
 ### Redis
 
 ```typescript
-import Redis from 'ioredis'
-
-const redis = new Redis()
-
-const keys = createKeys({
-  prefix: 'sk_',
-  storage: 'redis',
-  cache: 'redis',
+import Redis from "ioredis";
+
+const redis = new Redis();
+
+const keys = createKeys({
+  prefix: "sk_",
+  storage: "redis",
+  cache: "redis",
   redis,
-})
+});
 ```
 
 ### Drizzle ORM
 
 ```typescript
-import { drizzle } from 'drizzle-orm/node-postgres'
-import { Pool } from 'pg'
-import { DrizzleStore } from 'keypal/drizzle'
-import { apikey } from 'keypal/drizzle/schema'
-import { createKeys } from 'keypal'
+import { drizzle } from "drizzle-orm/node-postgres";
+import { Pool } from "pg";
+import { DrizzleStore } from "keypal/drizzle";
+import { apikey } from "keypal/drizzle/schema";
+import { createKeys } from "keypal";
 
 const pool = new Pool({
-  connectionString: process.env.DATABASE_URL
-})
-
-const db = drizzle(pool, { schema: { apikey } })
-
-const keys = createKeys({
-  prefix: 'sk_prod_',
+  connectionString: process.env.DATABASE_URL,
+});
+
+const db = drizzle(pool, { schema: { apikey } });
+
+const keys = createKeys({
+  prefix: "sk_prod_",
   storage: new DrizzleStore({ db, table: apikey }),
   cache: true,
-})
+});
 ```
 
 **Setup Database Schema:**
 
 ```typescript
 // src/drizzle/schema.ts
-import { index, jsonb, pgTable, text, unique } from 'drizzle-orm/pg-core'
+import { index, jsonb, pgTable, text, unique } from "drizzle-orm/pg-core";
 
 export const apikey = pgTable(
-  'apikey',
+  "apikey",
   {
     id: text().primaryKey().notNull(),
-    keyHash: text('key_hash').notNull(),
-    metadata: jsonb('metadata').notNull(),
-  },
-  (table) => [
-    index('apikey_key_hash_idx').on(table.keyHash),
-    unique('apikey_key_hash_unique').on(table.keyHash),
+    keyHash: text("key_hash").notNull(),
+    metadata: jsonb("metadata").notNull(),
+  },
+  table => [
+    index("apikey_key_hash_idx").on(table.keyHash),
+    unique("apikey_key_hash_unique").on(table.keyHash),
   ]
-)
+);
 ```
 
 **Generate migrations:**
@@ -495,77 +514,96 @@
 ### Custom Storage
 
 ```typescript
-import { type Storage } from 'keypal'
+import { type Storage } from "keypal";
 
 const customStorage: Storage = {
-  save: async (record) => { /* ... */ },
-  findByHash: async (keyHash) => { /* ... */ },
-  findById: async (id) => { /* ... */ },
-  findByOwner: async (ownerId) => { /* ... */ },
-  findByTag: async (tag, ownerId) => { /* ... */ },
-  findByTags: async (tags, ownerId) => { /* ... */ },
-  updateMetadata: async (id, metadata) => { /* ... */ },
-  delete: async (id) => { /* ... */ },
-  deleteByOwner: async (ownerId) => { /* ... */ },
-}
+  save: async record => {
+    /* ... */
+  },
+  findByHash: async keyHash => {
+    /* ... */
+  },
+  findById: async id => {
+    /* ... */
+  },
+  findByOwner: async ownerId => {
+    /* ... */
+  },
+  findByTag: async (tag, ownerId) => {
+    /* ... */
+  },
+  findByTags: async (tags, ownerId) => {
+    /* ... */
+  },
+  updateMetadata: async (id, metadata) => {
+    /* ... */
+  },
+  delete: async id => {
+    /* ... */
+  },
+  deleteByOwner: async ownerId => {
+    /* ... */
+  },
+};
 
 const keys = createKeys({
   storage: customStorage,
-})
+});
 ```
 
 ## Framework Example (Hono)
 
 ```typescript
-import { Hono } from 'hono'
-import { createKeys } from 'keypal'
-import Redis from 'ioredis'
-
-const redis = new Redis()
-
-const keys = createKeys({
-  prefix: 'sk_',
-  storage: 'redis',
-  cache: 'redis',
+import { Hono } from "hono";
+import { createKeys } from "keypal";
+import Redis from "ioredis";
+
+const redis = new Redis();
+
+const keys = createKeys({
+  prefix: "sk_",
+  storage: "redis",
+  cache: "redis",
   redis,
-})
-
-const app = new Hono()
+});
+
+const app = new Hono();
 
 // Authentication middleware
-app.use('/api/*', async (c, next) => {
-  const result = await keys.verify(c.req.raw.headers)
-  
+app.use("/api/*", async (c, next) => {
+  const result = await keys.verify(c.req.raw.headers);
+
   if (!result.valid) {
-    return c.json({ error: result.error }, 401)
-  }
-
-  c.set('apiKey', result.record)
-  keys.updateLastUsed(result.record.id).catch(console.error)
-  
-  await next()
-})
+    return c.json({ error: result.error }, 401);
+  }
+
+  c.set("apiKey", result.record);
+  keys.updateLastUsed(result.record.id).catch(console.error);
+
+  await next();
+});
 
 // Protected route with scope check
-app.get('/api/data', async (c) => {
-  const record = c.get('apiKey')
-  
-  if (!keys.hasScope(record, 'read')) {
-    return c.json({ error: 'Insufficient permissions' }, 403)
-  }
-
-  return c.json({ data: 'sensitive data' })
-})
+app.get("/api/data", async c => {
+  const record = c.get("apiKey");
+
+  if (!keys.hasScope(record, "read")) {
+    return c.json({ error: "Insufficient permissions" }, 403);
+  }
+
+  return c.json({ data: "sensitive data" });
+});
 ```
 
 ## Security Best Practices
 
 1. **Use a salt in production**:
+
    ```typescript
    const keys = createKeys({
      salt: process.env.API_KEY_SALT,
-     algorithm: 'sha512',
-   })
+     algorithm: "sha512",
+   });
    ```
 
 2. **Set expiration dates**: Don't create keys that never expire
@@ -579,9 +617,10 @@
 6. **Monitor usage**: Track `lastUsedAt` to identify unused keys
 
 7. **Rotate keys**: Implement regular key rotation policies
+
    ```typescript
    // Rotate keys periodically
-   const { key: newKey } = await keys.rotate(oldRecord.id)
+   const { key: newKey } = await keys.rotate(oldRecord.id);
    ```
 
 8. **Use soft revocation**: Revoked keys are kept with `revokedAt` timestamp for audit trails (Redis TTL: 7 days, Drizzle: forever)
@@ -592,56 +631,56 @@
 
 ```typescript
 interface ApiKeyRecord {
-  id: string
-  keyHash: string
-  metadata: ApiKeyMetadata
+  id: string;
+  keyHash: string;
+  metadata: ApiKeyMetadata;
 }
 
 interface ApiKeyMetadata {
-  ownerId: string
-  name?: string
-  description?: string
-  scopes?: string[]
-  expiresAt: string | null
-  createdAt?: string
-  lastUsedAt?: string
-  enabled?: boolean
-  revokedAt?: string | null
-  rotatedTo?: string | null
+  ownerId: string;
+  name?: string;
+  description?: string;
+  scopes?: string[];
+  expiresAt: string | null;
+  createdAt?: string;
+  lastUsedAt?: string;
+  enabled?: boolean;
+  revokedAt?: string | null;
+  rotatedTo?: string | null;
 }
 
 interface VerifyResult {
-  valid: boolean
-  record?: ApiKeyRecord
-  error?: string
-  errorCode?: ApiKeyErrorCode
+  valid: boolean;
+  record?: ApiKeyRecord;
+  error?: string;
+  errorCode?: ApiKeyErrorCode;
   rateLimit?: {
-    current: number
-    limit: number
-    remaining: number
-    resetMs: number
-    resetAt: string
-  }
+    current: number;
+    limit: number;
+    remaining: number;
+    resetMs: number;
+    resetAt: string;
+  };
 }
 
 interface RateLimitConfig {
-  maxRequests: number
-  windowMs: number
-  keyPrefix?: string
+  maxRequests: number;
+  windowMs: number;
+  keyPrefix?: string;
 }
 
 interface RateLimitResult {
-  allowed: boolean
-  current: number
-  limit: number
-  resetMs: number
-  resetAt: string
-  remaining: number
+  allowed: boolean;
+  current: number;
+  limit: number;
+  resetMs: number;
+  resetAt: string;
+  remaining: number;
 }
 
 interface RateLimitCheckOptions {
-  increment?: boolean
-  identifier?: string
+  increment?: boolean;
+  identifier?: string;
 }
 ```
 
